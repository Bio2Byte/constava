import sys, os
import argparse
from warnings import warn

from constava.calculator import ConfStateCalculator
from constava.constants import DEFAULT_KDE_PATH, DEFAULT_TRAINING_DATA_PATH
from constava.ensemblereader import EnsembleReader
from constava.methods import ConstavaBootstrap, ConstavaWindow
from constava.resultswriter import ResultWriter
from constava.pdfestimators import KDEStatePdf, GridStatePdf


def parse_commandline_arguments(arguments):

    # Required for the description to consider return characters \n
    class CustomFormatter(argparse.RawDescriptionHelpFormatter, argparse.ArgumentDefaultsHelpFormatter):
        pass

    parser = argparse.ArgumentParser(description=(
            "This software is used to calculate Conformational State Variability "
            "(ConStaVa) from a protein structure ensemble. This is done by "
            "calculating the propensities for each conformational state for each "
            "residue in a protein ensemble. Then, ConStaVa is calculated from the "
            "change among Conformational States, inferred from trained Kernel "
            "Density Estimators (KDEs).\n\nBy default, this code retrains the "
            "Conformational States KDEs with the provided data set, as described in "
            "the associated publication. This will generate KDEs that are compatible "
            "with your current SciKit-learn version, and can be stored with the "
            "--kde-dump flag, to be later loaded with the --kde flag.\n\n"
            "Alternatively, the same pre-trained KDEs used for the publication can "
            "be used with the flag --use-publication-kdes. Due to SciKit-learn "
            "limitations, this flag must only be used with SciKit-learn version "
            "x.x.xx. If the  user wishes to train KDEs with a different set of "
            "dihedrals, this can be indicated with the flag --training-data. This "
            "must be provided in a json file, with the name of the conformational "
            "states as keys and a list of lists [[phi, psi], [phi, psi], ...] as values."),
        formatter_class=CustomFormatter)

    io_group = parser.add_argument_group("Input/Output Options")
    io_group.add_argument("-i", "--input-file", nargs="+", type=str, help="Input file with dihedral angles")
    io_group.add_argument("-o", "--output-file", type=str, help="Output file")
    io_group.add_argument("--input-format", choices=["auto", "xvg", "csv"], default="auto",
                        help="Format of input file")
    io_group.add_argument("--input-degrees", action="store_true",
                        help="Add this flag if input is provided in degrees (instead of radians)")
    io_group.add_argument("--output-format", choices=["auto", "csv", "json"], default="auto",
                        help="Format of output file")

    kde_group = parser.add_argument_group("KDE options")
    kde_group.add_argument("-k", "--kdes", metavar="<file.pkl>", help="Load KDEs from the given file")
    kde_group.add_argument("-d", "--kde-from-data", metavar="<data.json>", help=(
        "Fir KDEs from the given data. The data is provided in a json file, with "
        "the name of the conformational states as keys and a list of lists [[phi, "
        "psi], [phi, psi], ...] as values"))
    kde_group.add_argument("--kde-from-degrees", action="store_true", help=(
        "Add this flag if the data to fit the KDEs is provided in degrees (instead of radians)"))
    kde_group.add_argument("--dump-kdes", metavar="<file.pkl>", type=str, help=(
        "Dump the fitted KDEs as a pickled file, so that they can be reused "
        "later on using the --kdes flag."))
    kde_group.add_argument("--kde-bandwidth", metavar="<float>", type=float, default=.13)
    #kde_group.add_argument("--use-publication-kdes", type=str,
    #                       help="Load KDEs used in publication. This requires sklearn version x.x.xx")

    misc_group = parser.add_argument_group("Miscellaneous Options")
<<<<<<< HEAD
    misc_group.add_argument("--window", metavar="<int>", type=int, nargs='+', help="Subsampling using moving reading-frame of size <Int>")
    misc_group.add_argument("--bootstrap", metavar="<int>", type=int, nargs='+', help="Subsampling using <Int> bootstrapped samples")
    misc_group.add_argument("--bootstrap-samples", metavar="<int>", type=int, default=500, help="If bootstrap, sample <Int> times")
    misc_group.add_argument("--quick", action="store_true", help="Use grid-interpolation instead of KDEs")
    misc_group.add_argument("--precision", type=int, default=4)
=======
    misc_group.add_argument("--window", metavar="<int>", type=int, nargs='+', help="Do inference using a moving reading-frame of <int> consecutive samples.")
    misc_group.add_argument("--bootstrap", metavar="<int>", type=int, nargs='+', help="Do inference using <Int> samples obtained through bootstrapping. (By default a run with 3 and 25 is performed.)")
    misc_group.add_argument("--bootstrap-samples", metavar="<int>", type=int, default=500, help="If bootstrap, sample <Int> times from the input data (default: 500)")
    #misc_group.add_argument("--quick", action="store_true", help="Use grid-interpolation instead of KDEs")
    misc_group.add_argument("--precision", type=int, default=4, help='Sets de number of decimals in the output files. By default, 4 decimal.')
>>>>>>> ac0baa5d

    # Do actual parameter parsing
    args = parser.parse_args(arguments)

    # Some validity checks for Input/output
    if args.input_file is not None and args.output_file is None:
        raise argparse.ArgumentError("Missing argument: --output-file")
    if args.input_file is None and args.output_file is not None:
        raise argparse.ArgumentError("Missing argument: --input-file")
    if args.input_file is None and args.output_file is None and args.kde_from_data is None:
        raise argparse.ArgumentError((
            "Missing argument: You need to provide either input and output file "
            "or kde-training-data"))
    
    # Some validity checks for KDEs
    if args.kdes is not None and args.kde_from_data is not None:
        warn("Loading KDEs from provided file. Training data will be ignored")
    if args.kdes is None and args.kde_from_data is None:
        if os.path.isfile(DEFAULT_KDE_PATH):
            args.kdes = DEFAULT_KDE_PATH
        else:
            args.kde_from_data = DEFAULT_TRAINING_DATA_PATH
            args.dump_kdes = DEFAULT_KDE_PATH

    # Some validity checks for Misc
    if args.bootstrap is None and args.window is None:
        args.bootstrap = [3, 25]
    elif args.bootstrap is None and args.window is not None:
        args.bootstrap = []
    if args.window is None:
        args.window = []

    return args


def main():
    args = parse_commandline_arguments(sys.argv[1:])
    #print(args)

    # Read input files
    reader = EnsembleReader(filetype_str = args.input_format, 
                            degrees2radians = args.input_degrees)
    ensemble = reader.readFiles(*args.input_file)

    # Load/Fit KDEs
    PDFEstimator = GridStatePdf if  args.quick else KDEStatePdf
    if args.kdes is not None:
        pdfestimator = PDFEstimator.from_pickle(args.kdes)
    elif args.kde_from_data is not None:
        pdfestimator = PDFEstimator.from_fitting(
            args.kde_from_data,
            bandwidth = args.kde_bandwidth,
            degrees2radians = args.kde_from_degrees)
    else:
        # TODO raise no KDE Exception
        pass
    # IF dump_kdes, THEN save the KDEs
    if args.dump_kdes is not None:
        pdfestimator.dump_pickle(args.dump_kdes)

    # Load the calculation methods
    cscalc = ConfStateCalculator(pdfestimator)
    for window_size in args.window:
        cscalc.add_method(ConstavaWindow(window_size))
    for sample_size in args.bootstrap:
        cscalc.add_method(ConstavaBootstrap(sample_size, args.bootstrap_samples))

    # Do the inference
    results = cscalc.calculate(ensemble)

    # Write output
    writer = ResultWriter(args.output_format, args.precision)
    writer.writeToFile(results, args.output_file)
    
if __name__ == "__main__":
    sys.exit(main())<|MERGE_RESOLUTION|>--- conflicted
+++ resolved
@@ -62,19 +62,11 @@
     #                       help="Load KDEs used in publication. This requires sklearn version x.x.xx")
 
     misc_group = parser.add_argument_group("Miscellaneous Options")
-<<<<<<< HEAD
-    misc_group.add_argument("--window", metavar="<int>", type=int, nargs='+', help="Subsampling using moving reading-frame of size <Int>")
-    misc_group.add_argument("--bootstrap", metavar="<int>", type=int, nargs='+', help="Subsampling using <Int> bootstrapped samples")
-    misc_group.add_argument("--bootstrap-samples", metavar="<int>", type=int, default=500, help="If bootstrap, sample <Int> times")
-    misc_group.add_argument("--quick", action="store_true", help="Use grid-interpolation instead of KDEs")
-    misc_group.add_argument("--precision", type=int, default=4)
-=======
     misc_group.add_argument("--window", metavar="<int>", type=int, nargs='+', help="Do inference using a moving reading-frame of <int> consecutive samples.")
     misc_group.add_argument("--bootstrap", metavar="<int>", type=int, nargs='+', help="Do inference using <Int> samples obtained through bootstrapping. (By default a run with 3 and 25 is performed.)")
     misc_group.add_argument("--bootstrap-samples", metavar="<int>", type=int, default=500, help="If bootstrap, sample <Int> times from the input data (default: 500)")
     #misc_group.add_argument("--quick", action="store_true", help="Use grid-interpolation instead of KDEs")
     misc_group.add_argument("--precision", type=int, default=4, help='Sets de number of decimals in the output files. By default, 4 decimal.')
->>>>>>> ac0baa5d
 
     # Do actual parameter parsing
     args = parser.parse_args(arguments)
